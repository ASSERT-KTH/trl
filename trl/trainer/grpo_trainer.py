# Copyright 2020-2025 The HuggingFace Team. All rights reserved.
#
# Licensed under the Apache License, Version 2.0 (the "License");
# you may not use this file except in compliance with the License.
# You may obtain a copy of the License at
#
#     http://www.apache.org/licenses/LICENSE-2.0
#
# Unless required by applicable law or agreed to in writing, software
# distributed under the License is distributed on an "AS IS" BASIS,
# WITHOUT WARRANTIES OR CONDITIONS OF ANY KIND, either express or implied.
# See the License for the specific language governing permissions and
# limitations under the License.

import os
import textwrap
import warnings
from collections import defaultdict, deque
from collections.abc import Sized
from contextlib import nullcontext
from typing import Any, Callable, Optional, Union

import torch
import torch.utils.data
import transformers
from accelerate.utils import broadcast_object_list, gather, gather_object, is_peft_model, set_seed
from datasets import Dataset, IterableDataset
from packaging import version
from torch import nn
from torch.utils.data import Sampler
from transformers import (
    AutoModelForCausalLM,
    AutoModelForSequenceClassification,
    AutoTokenizer,
    GenerationConfig,
    PreTrainedModel,
    PreTrainedTokenizerBase,
    Trainer,
    TrainerCallback,
    is_wandb_available,
)
from transformers.integrations.deepspeed import is_deepspeed_zero3_enabled
from transformers.utils import is_peft_available

from ..data_utils import apply_chat_template, is_conversational, maybe_apply_chat_template
from ..extras.profiling import profiling_context, profiling_decorator
from ..extras.vllm_client import VLLMClient
from ..import_utils import is_deepspeed_available, is_liger_kernel_available, is_rich_available, is_vllm_available
from ..models import create_reference_model, prepare_deepspeed, unwrap_model_for_generation
from .callbacks import SyncRefModelCallback
from .grpo_config import GRPOConfig
from .utils import (
    disable_dropout_in_model,
    generate_model_card,
    get_comet_experiment_url,
    pad,
    print_prompt_completions_sample,
    selective_log_softmax,
)


if is_deepspeed_available():
    import deepspeed

if is_peft_available():
    from peft import PeftConfig, get_peft_model

if is_liger_kernel_available():
    from liger_kernel.chunked_loss import LigerFusedLinearGRPOLoss

if is_wandb_available():
    import wandb

# What we call a reward function is a callable that takes a list of prompts and completions and returns a list of
# rewards. When it's a string, it's a model ID, so it's loaded as a pretrained model.
RewardFunc = Union[str, PreTrainedModel, Callable[[list, list], list[float]]]


class RepeatRandomSampler(Sampler):
    """
    Sampler that repeats the indices of a dataset in a structured manner.

    Args:
        data_source (`Sized`):
            Dataset to sample from.
        mini_repeat_count (`int`):
            Number of times to repeat each index per batch.
        batch_size (`int`, *optional*, defaults to `1`):
            Number of unique indices per batch.
        repeat_count (`int`, *optional*, defaults to `1`):
            Number of times to repeat the full sampling process.
        seed (`int` or `None`, *optional*, defaults to `None`):
            Random seed for reproducibility (only affects this sampler).

    Example:
    ```python
    >>> sampler = RepeatRandomSampler(["a", "b", "c", "d", "e", "f", "g"], mini_repeat_count=2, batch_size=3, repeat_count=4)
    >>> list(sampler)
    [4, 4, 3, 3, 0, 0,
     4, 4, 3, 3, 0, 0,
     4, 4, 3, 3, 0, 0,
     4, 4, 3, 3, 0, 0,

     1, 1, 2, 2, 6, 6,
     1, 1, 2, 2, 6, 6,
     1, 1, 2, 2, 6, 6,
     1, 1, 2, 2, 6, 6]
    ```

    ```txt
    mini_repeat_count = 3
          -   -   -
         [0,  0,  0,  1,  1,  1,  2,  2,  2,  3,  3,  3,      |
          4,  4,  4,  5,  5,  5,  6,  6,  6,  7,  7,  7,      |
          8,  8,  8,  9,  9,  9, 10, 10, 10, 11, 11, 11,      |
                                                                repeat_count = 2
          0,  0,  0,  1,  1,  1,  2,  2,  2,  3,  3,  3,      |
          4,  4,  4,  5,  5,  5,  6,  6,  6,  7,  7,  7,      |
          8,  8,  8,  9,  9,  9, 10, 10, 10, 11, 11, 11, ...] |
          ---------   ---------   ---------   ---------
           ---------   ---------   ---------   ---------
            ---------   ---------   ---------   ---------
                         batch_size = 12
    ```
    """

    def __init__(
        self,
        data_source: Sized,
        mini_repeat_count: int,
        batch_size: int = 1,
        repeat_count: int = 1,
        seed: Optional[int] = None,
    ):
        self.data_source = data_source
        self.mini_repeat_count = mini_repeat_count
        self.batch_size = batch_size
        self.repeat_count = repeat_count
        self.num_samples = len(data_source)
        self.seed = seed
        self.generator = torch.Generator()  # Create a local random generator
        if seed is not None:
            self.generator.manual_seed(seed)

    def __iter__(self):
        # E.g., [2, 4, 3, 1, 0, 6, 5] (num_samples = 7)
        indexes = torch.randperm(self.num_samples, generator=self.generator).tolist()

        #    [2, 4, 3, 1, 0, 6, 5]
        # -> [[2, 4, 3], [1, 0, 6], [5]]  (batch_size = 3)
        indexes = [indexes[i : i + self.batch_size] for i in range(0, len(indexes), self.batch_size)]

        #    [[2, 4, 3], [1, 0, 6], [5]]
        # -> [[2, 4, 3], [1, 0, 6]]
        indexes = [chunk for chunk in indexes if len(chunk) == self.batch_size]

        for chunk in indexes:
            for _ in range(self.repeat_count):
                for index in chunk:
                    for _ in range(self.mini_repeat_count):
                        yield index

    def __len__(self) -> int:
        return self.num_samples * self.mini_repeat_count * self.repeat_count


# torch.nanstd doesn't exist, so we define it here
def nanstd(tensor: torch.Tensor) -> torch.Tensor:
    """
    Compute the standard deviation of a tensor, ignoring NaNs. This function only supports 1D tensors.

    Args:
        tensor (`torch.Tensor`):
            Input tensor of shape `(N,)`.

    Returns:
        `torch.Tensor`:
            Standard deviation of the tensor, ignoring NaNs.
    """
    variance = torch.nanmean((tensor - torch.nanmean(tensor, keepdim=True)) ** 2)  # Compute variance ignoring NaNs
    count = torch.sum(~torch.isnan(tensor))  # Count of non-NaN values
    variance *= count / (count - 1)  # Bessel's correction
    return torch.sqrt(variance)


class GRPOTrainer(Trainer):
    """
    Trainer for the Group Relative Policy Optimization (GRPO) method. This algorithm was initially proposed in the
    paper [DeepSeekMath: Pushing the Limits of Mathematical Reasoning in Open Language Models](https://huggingface.co/papers/2402.03300).

    Example:

    ```python
    from datasets import load_dataset
    from trl import GRPOTrainer

    dataset = load_dataset("trl-lib/tldr", split="train")

    def reward_func(completions, **kwargs):
        # Dummy reward function that rewards completions with more unique letters.
        return [float(len(set(completion))) for completion in completions]

    trainer = GRPOTrainer(
        model="Qwen/Qwen2-0.5B-Instruct",
        reward_funcs=reward_func,
        train_dataset=dataset,
    )

    trainer.train()
    ```

    Args:
        model (`Union[str, PreTrainedModel]`):
            Model to be trained. Can be either:

            - A string, being the *model id* of a pretrained model hosted inside a model repo on huggingface.co, or
              a path to a *directory* containing model weights saved using
              [`~transformers.PreTrainedModel.save_pretrained`], e.g., `'./my_model_directory/'`. The model is
              loaded using [`~transformers.AutoModelForCausalLM.from_pretrained`] with the keywork arguments
              in `args.model_init_kwargs`.
            - A [`~transformers.PreTrainedModel`] object. Only causal language models are supported.
        reward_funcs (`Union[RewardFunc, list[RewardFunc]]`):
            Reward functions to be used for computing the rewards. To compute the rewards, we call all the reward
            functions with the prompts and completions and sum the rewards. Can be either:

            - A single reward function, such as:
                - A string: The *model ID* of a pretrained model hosted inside a model repo on huggingface.co, or a
                path to a *directory* containing model weights saved using
                [`~transformers.PreTrainedModel.save_pretrained`], e.g., `'./my_model_directory/'`. The model is loaded
                using [`~transformers.AutoModelForSequenceClassification.from_pretrained`] with `num_labels=1` and the
                keyword arguments in `args.model_init_kwargs`.
                - A [`~transformers.PreTrainedModel`] object: Only sequence classification models are supported.
                - A custom reward function: The function is provided with the prompts and the generated completions,
                  plus any additional columns in the dataset. It should return a list of rewards. Custom reward
                  functions can also return None when the reward is not applicable to those samples. This is useful for
                  multi-task training where different reward functions apply to different types of samples. When a
                  reward function returns None for a sample, that reward function is excluded from the reward
                  calculation for that sample. For more details, see
                  [Using a custom reward function](#using-a-custom-reward-function).
            - A list of reward functions, where each item can independently be any of the above types. Mixing different
            types within the list (e.g., a string model ID and a custom reward function) is allowed.
        args ([`GRPOConfig`], *optional*, defaults to `None`):
            Configuration for this trainer. If `None`, a default configuration is used.
        train_dataset ([`~datasets.Dataset`] or [`~datasets.IterableDataset`]):
            Dataset to use for training. It must include a column `"prompt"`. Any additional columns in the dataset is
            ignored. The format of the samples can be either:

            - [Standard](dataset_formats#standard): Each sample contains plain text.
            - [Conversational](dataset_formats#conversational): Each sample contains structured messages (e.g., role
              and content).
        eval_dataset ([`~datasets.Dataset`], [`~datasets.IterableDataset`] or `dict[str, Union[Dataset, IterableDataset]]`):
            Dataset to use for evaluation. It must meet the same requirements as `train_dataset`.
        processing_class ([`~transformers.PreTrainedTokenizerBase`], *optional*, defaults to `None`):
            Processing class used to process the data. The padding side must be set to "left". If `None`, the
            processing class is loaded from the model's name with [`~transformers.AutoTokenizer.from_pretrained`].
        reward_processing_classes (`Union[PreTrainedTokenizerBase, list[PreTrainedTokenizerBase]]`, *optional*, defaults to `None`):
            Processing classes corresponding to the reward functions specified in `reward_funcs`. Can be either:

            - A single processing class: Used when `reward_funcs` contains only one reward function.
            - A list of processing classes: Must match the order and length of the reward functions in `reward_funcs`.
            If set to `None`, or if an element of the list corresponding to a [`~transformers.PreTrainedModel`] is
            `None`, the tokenizer for the model is automatically loaded using [`~transformers.AutoTokenizer.from_pretrained`].
            For elements in `reward_funcs` that are custom reward functions (not [`~transformers.PreTrainedModel`]),
            the corresponding entries in `reward_processing_classes` are ignored.
        callbacks (list of [`~transformers.TrainerCallback`], *optional*, defaults to `None`):
            List of callbacks to customize the training loop. Will add those to the list of default callbacks
            detailed in [here](https://huggingface.co/docs/transformers/main_classes/callback).

            If you want to remove one of the default callbacks used, use the [`~transformers.Trainer.remove_callback`]
            method.
        optimizers (`tuple[torch.optim.Optimizer, torch.optim.lr_scheduler.LambdaLR]`, *optional*, defaults to `(None, None)`):
            A tuple containing the optimizer and the scheduler to use. Will default to an instance of [`AdamW`] on your
            model and a scheduler given by [`get_linear_schedule_with_warmup`] controlled by `args`.
        peft_config ([`~peft.PeftConfig`], *optional*, defaults to `None`):
            PEFT configuration used to wrap the model. If `None`, the model is not wrapped.
    """

    _tag_names = ["trl", "grpo"]

    def __init__(
        self,
        model: Union[str, PreTrainedModel],
        reward_funcs: Union[RewardFunc, list[RewardFunc]],
        args: Optional[GRPOConfig] = None,
        train_dataset: Optional[Union[Dataset, IterableDataset]] = None,
        eval_dataset: Optional[Union[Dataset, IterableDataset, dict[str, Union[Dataset, IterableDataset]]]] = None,
        processing_class: Optional[PreTrainedTokenizerBase] = None,
        reward_processing_classes: Optional[Union[PreTrainedTokenizerBase, list[PreTrainedTokenizerBase]]] = None,
        callbacks: Optional[list[TrainerCallback]] = None,
        optimizers: tuple[Optional[torch.optim.Optimizer], Optional[torch.optim.lr_scheduler.LambdaLR]] = (None, None),
        peft_config: Optional["PeftConfig"] = None,
    ):
        # Args
        if args is None:
            model_name = model if isinstance(model, str) else model.config._name_or_path
            model_name = model_name.split("/")[-1]
            args = GRPOConfig(f"{model_name}-GRPO")

        # Models
        # Trained model
        model_init_kwargs = args.model_init_kwargs or {}
        if isinstance(model, str):
            model_id = model
            torch_dtype = model_init_kwargs.get("torch_dtype")
            if isinstance(torch_dtype, torch.dtype) or torch_dtype == "auto" or torch_dtype is None:
                pass  # torch_dtype is already a torch.dtype or "auto" or None
            elif isinstance(torch_dtype, str):  # it's a str, but not "auto"
                torch_dtype = getattr(torch, torch_dtype)
                model_init_kwargs["torch_dtype"] = torch_dtype
            else:
                raise ValueError(
                    "Invalid `torch_dtype` passed to `GRPOConfig`. Expected either 'auto' or a string representing "
                    f"a `torch.dtype` (e.g., 'float32'), but got {torch_dtype}."
                )
            # Disable caching if gradient checkpointing is enabled (not supported)
            model_init_kwargs["use_cache"] = (
                False if args.gradient_checkpointing else model_init_kwargs.get("use_cache")
            )
            model = AutoModelForCausalLM.from_pretrained(model, **model_init_kwargs)
        else:
            model_id = model.config._name_or_path
            if args.model_init_kwargs is not None:
                raise ValueError(
                    "You passed `model_init_kwargs` to the `GRPOConfig`, but your model is already instantiated. "
                    "This argument can only be used when the `model` argument is a string."
                )

        if peft_config is not None:
            if not is_peft_available():
                raise ImportError("PEFT is required to use `peft_config`. Run `pip install peft`.")
            model = get_peft_model(model, peft_config)

        # Enable gradient checkpointing if requested
        if args.gradient_checkpointing:
            model = self._enable_gradient_checkpointing(model, args)

        # Reference model
        self.beta = args.beta
        if self.beta == 0.0:
            # If beta is 0.0, the reference model is not needed
            self.ref_model = None
        elif is_deepspeed_zero3_enabled():
            self.ref_model = AutoModelForCausalLM.from_pretrained(model_id, **model_init_kwargs)
        elif is_peft_model(model):
            # If PEFT is used, the reference model is not needed since the adapter can be disabled
            # to revert to the initial model.
            self.ref_model = None
        else:
            # If PEFT configuration is not provided, create a reference model based on the initial model.
            self.ref_model = create_reference_model(model)

        # Disable dropout in the models
        if args.disable_dropout:
            disable_dropout_in_model(model)
            if self.ref_model is not None:
                disable_dropout_in_model(self.ref_model)

        # Processing class
        if processing_class is None:
            processing_class = AutoTokenizer.from_pretrained(model.config._name_or_path, padding_side="left")

        # Reward functions
        if not isinstance(reward_funcs, list):
            reward_funcs = [reward_funcs]
        for i, reward_func in enumerate(reward_funcs):
            if isinstance(reward_func, str):
                reward_funcs[i] = AutoModelForSequenceClassification.from_pretrained(
                    reward_func, num_labels=1, **model_init_kwargs
                )
        self.reward_funcs = reward_funcs

        # Reward weights
        if args.reward_weights is not None:
            if len(args.reward_weights) != len(reward_funcs):
                raise ValueError(
                    f"Number of reward weights ({len(args.reward_weights)}) must match number of reward "
                    f"functions ({len(reward_funcs)})"
                )
            self.reward_weights = torch.tensor(args.reward_weights, dtype=torch.float32)
        else:
            self.reward_weights = torch.ones(len(reward_funcs), dtype=torch.float32)

        # Reward processing class
        if reward_processing_classes is None:
            reward_processing_classes = [None] * len(reward_funcs)
        elif not isinstance(reward_processing_classes, list):
            reward_processing_classes = [reward_processing_classes]
        else:
            if len(reward_processing_classes) != len(reward_funcs):
                raise ValueError("The number of reward processing classes must match the number of reward functions.")

        for i, (reward_processing_class, reward_func) in enumerate(zip(reward_processing_classes, reward_funcs)):
            if isinstance(reward_func, PreTrainedModel):
                if reward_processing_class is None:
                    reward_processing_class = AutoTokenizer.from_pretrained(reward_func.config._name_or_path)
                if reward_processing_class.pad_token_id is None:
                    reward_processing_class.pad_token = reward_processing_class.eos_token
                # The reward model computes the reward for the latest non-padded token in the input sequence.
                # So it's important to set the pad token ID to the padding token ID of the processing class.
                reward_func.config.pad_token_id = reward_processing_class.pad_token_id
                reward_processing_classes[i] = reward_processing_class
        self.reward_processing_classes = reward_processing_classes

        # Data collator
        def data_collator(features):  # No data collation is needed in GRPO
            return features

        # Training arguments
        self.max_prompt_length = args.max_prompt_length
        self.max_completion_length = args.max_completion_length  # = |o_i| in the GRPO paper
        self.num_generations = args.num_generations  # = G in the GRPO paper
        self.temperature = args.temperature
        self.top_p = args.top_p
        self.top_k = args.top_k
        self.min_p = args.min_p
        self.repetition_penalty = args.repetition_penalty
        self.use_vllm = args.use_vllm
        self.use_liger_loss = args.use_liger_loss
        self.loss_type = args.loss_type
        self.scale_rewards = args.scale_rewards
        self.mask_truncated_completions = args.mask_truncated_completions

        # Datasets
        if (
            isinstance(train_dataset, IterableDataset)
            or isinstance(eval_dataset, IterableDataset)
            or (
                isinstance(eval_dataset, dict) and any(isinstance(ds, IterableDataset) for ds in eval_dataset.values())
            )
        ):
            # See https://github.com/huggingface/trl/issues/3213
            raise NotImplementedError(
                "Iterable datasets are not yet supported in GRPOTrainer. Please use a standard dataset instead."
            )

        # Multi-step
        self.num_iterations = args.num_iterations  # = 𝜇 in the GRPO paper
        self.epsilon_low = args.epsilon
        self.epsilon_high = args.epsilon_high if args.epsilon_high is not None else args.epsilon
        # Tracks the number of iterations (forward + backward passes), including those within a grad accum cycle
        self._step = 0
        # Buffer the batch to reuse generated outputs across multiple updates. For more details, see
        # `_get_train_sampler` and `_prepare_inputs`.
        self._buffered_inputs = [None] * args.gradient_accumulation_steps

        # The trainer estimates the number of FLOPs (floating-point operations) using the number of elements in the
        # input tensor associated with the key "input_ids". However, in GRPO, the sampled data does not include the
        # "input_ids" key. Instead, the available keys is "prompt". As a result, the trainer issues the warning:
        # "Could not estimate the number of tokens of the input, floating-point operations will not be computed." To
        # suppress this warning, we set the "estimate_tokens" key in the model's "warnings_issued" dictionary to True.
        # This acts as a flag to indicate that the warning has already been issued.
        model.warnings_issued["estimate_tokens"] = True

        if self.use_liger_loss:
            if not is_liger_kernel_available():
                raise ImportError(
                    "Liger is required to use `liger_loss` as the GRPO loss. Run `pip install liger-kernel`."
                )
            if is_peft_model(model):
                raise TypeError("Liger loss is not supported with a PEFT model.")

            if self.loss_type != "bnpo":
                raise ValueError(
                    f"The provided loss type (`{self.loss_type}`) is not supported with `use_liger_loss`. Liger loss "
                    "only supports `bnpo` for now."
                )

            self.liger_grpo_loss = LigerFusedLinearGRPOLoss(
                beta=self.beta,
                epsilon_low=self.epsilon_low,
                epsilon_high=self.epsilon_high,
                temperature=self.temperature,
                use_ref_model=self.ref_model is not None,
            )

        super().__init__(
            model=model,
            args=args,
            data_collator=data_collator,
            train_dataset=train_dataset,
            eval_dataset=eval_dataset,
            processing_class=processing_class,
            callbacks=callbacks,
            optimizers=optimizers,
        )

        # Initialize the metrics
        self._metrics = {"train": defaultdict(list), "eval": defaultdict(list)}
        self._total_train_tokens = 0
        self.log_completions = args.log_completions
        self.wandb_log_unique_prompts = args.wandb_log_unique_prompts
        self.num_completions_to_print = args.num_completions_to_print
        # maxlen is set to the total number of forward passes per step. This value of `maxlen` ensures we log only the
        # final optimization step.
        maxlen = self.accelerator.num_processes * args.per_device_train_batch_size * args.gradient_accumulation_steps
        self._textual_logs = {
            "prompt": deque(maxlen=maxlen),
            "completion": deque(maxlen=maxlen),
            "rewards": defaultdict(lambda: deque(maxlen=maxlen)),
        }

        # Check if the per_device_train/eval_batch_size * num processes can be divided by the number of generations
        num_processes = self.accelerator.num_processes
        global_batch_size = args.per_device_train_batch_size * num_processes
        possible_values = [n_gen for n_gen in range(2, global_batch_size + 1) if (global_batch_size) % n_gen == 0]
        if self.num_generations < 2:
            raise ValueError(
                f"GRPO requires at least 2 generations per prompt to calculate the advantages. "
                f"You provided {self.num_generations}, which is less than the minimum required."
            )
        if self.num_generations not in possible_values:
            raise ValueError(
                f"The global train batch size ({num_processes} x {args.per_device_train_batch_size}) must be evenly "
                f"divisible by the number of generations per prompt ({self.num_generations}). Given the current train "
                f"batch size, the valid values for the number of generations are: {possible_values}."
            )
        if self.args.eval_strategy != "no":
            global_batch_size = args.per_device_eval_batch_size * num_processes
            possible_values = [n_gen for n_gen in range(2, global_batch_size + 1) if (global_batch_size) % n_gen == 0]
            if self.num_generations not in possible_values:
                raise ValueError(
                    f"The global eval batch size ({num_processes} x {args.per_device_eval_batch_size}) must be evenly "
                    f"divisible by the number of generations per prompt ({self.num_generations}). Given the current "
                    f"eval batch size, the valid values for the number of generations are: {possible_values}."
                )

        # Ensure each process receives a unique seed to prevent duplicate completions when generating with
        # transformers if num_generations exceeds per_device_train_batch_size. We could skip it if we use vLLM, but
        # it's safer to set it in all cases.
        set_seed(args.seed, device_specific=True)

        if self.use_vllm:
            if not is_vllm_available():
                raise ImportError(
                    "vLLM is not available and `use_vllm` is set to True. Please install vLLM with "
                    "`pip install vllm` to use it."
                )

            if self.accelerator.is_main_process:
                self.vllm_client = VLLMClient(
                    args.vllm_server_host, args.vllm_server_port, connection_timeout=args.vllm_server_timeout
                )

            # vLLM specific sampling arguments
            self.guided_decoding_regex = args.vllm_guided_decoding_regex

            self._last_loaded_step = -1  # tag to avoid useless loading during grad accumulation

            # When using vLLM, the main process is responsible for loading the model weights. This can cause process
            # desynchronization and seems to lead to DeepSpeed hanging during initialization. To prevent this, we
            # synchronize all processes after vLLM has been fully initialized.
            self.accelerator.wait_for_everyone()
        else:
            self.generation_config = GenerationConfig(
                max_new_tokens=self.max_completion_length,
                do_sample=True,
                pad_token_id=processing_class.pad_token_id,
                bos_token_id=processing_class.bos_token_id,
                eos_token_id=processing_class.eos_token_id,
                temperature=self.temperature,
                top_p=self.top_p,
                top_k=self.top_k,
                min_p=self.min_p,
                repetition_penalty=self.repetition_penalty,
                cache_implementation=args.cache_implementation,
            )

        # Gradient accumulation requires scaled loss. Normally, loss scaling in the parent class depends on whether the
        # model accepts loss-related kwargs. Since we compute our own loss, this check is irrelevant. We set
        # self.model_accepts_loss_kwargs to False to enable scaling.
        self.model_accepts_loss_kwargs = False

        # Add tags to the model
        self.model.add_model_tags(self._tag_names)

        if self.ref_model is not None:
            if self.is_deepspeed_enabled:
                self.ref_model = prepare_deepspeed(self.ref_model, self.accelerator)
            else:
                self.ref_model = self.accelerator.prepare_model(self.ref_model, evaluation_mode=True)

        if args.sync_ref_model:
            self.add_callback(SyncRefModelCallback(ref_model=self.ref_model, accelerator=self.accelerator))

        for i, reward_func in enumerate(self.reward_funcs):
            if isinstance(reward_func, PreTrainedModel):
                self.reward_funcs[i] = self.accelerator.prepare_model(reward_func, evaluation_mode=True)

    def _set_signature_columns_if_needed(self):
        # If `self.args.remove_unused_columns` is True, non-signature columns are removed.
        # By default, this method sets `self._signature_columns` to the model's expected inputs.
        # In GRPOTrainer, we preprocess data, so using the model's signature columns doesn't work.
        # Instead, we set them to the columns expected by the `training_step` method, hence the override.
        if self._signature_columns is None:
            self._signature_columns = ["prompt"]

    def _get_train_sampler(self) -> Sampler:
        # Returns a sampler that
        # 1. ensures each prompt is repeated across multiple processes. This guarantees that identical prompts are
        #    distributed to different GPUs, allowing rewards to be computed and normalized correctly within each prompt
        #    group. Using the same seed across processes ensures consistent prompt assignment, preventing discrepancies
        #    in group formation.
        # 2. repeats the batch multiple times to allow reusing generations across multiple updates. Refer to
        #    _prepare_inputs to see how the generations are stored and reused.

        # In the following figure, the values are the prompt indices. The first row shows the first sampled batch, the
        # second row shows the second sampled batch, and so on.
        #
        #                                     |     GPU 0     |     GPU 1     |     GPU 2    |
        #
        #               global_step   step     <───────>  num_generations=3
        #                                      <───────────> per_device_train_batch_size=4
        #                ▲   0          0      0   0   0   1   1   1   2   2   2   3   3   3  │
        #  grad_accum=3  │   0          1      4   4   4   5   5   5   6   6   6   7   7   7  │ Generate completions for each prompt
        #                ▼   0          2      8   8   8   9   9   9  10  10  10  11  11  11  │
        #
        #                    1          3      0   0   0   1   1   1   2   2   2   3   3   3  │ The sampled prompts are the same as in the first iteration
        #                    1          4      4   4   4   5   5   5   6   6   6   7   7   7  │ Reuse the completions (here, once, because num_iterations=2)
        #                    1          5      8   8   8   9   9   9  10  10  10  11  11  11  │
        #
        #                    2          6     12  12  12  13  13  13  14  14  14  15  15  15
        #                    2          7     16  16  16  17  17  17  18  18  18  19  19  19
        #                    2          8     20  20  20  21  21  21  22  22  22  23  23  23
        #                                          ...
        effective_batch_size = (
            self.args.per_device_train_batch_size
            * self.accelerator.num_processes
            * self.args.gradient_accumulation_steps
        )
        return RepeatRandomSampler(
            data_source=self.train_dataset,
            mini_repeat_count=self.num_generations,
            batch_size=effective_batch_size // self.num_generations,
            repeat_count=self.num_iterations,
            seed=self.args.seed,
        )

    def _get_eval_sampler(self, eval_dataset) -> Sampler:
        # See _get_train_sampler for an explanation of the sampler.
        return RepeatRandomSampler(
            data_source=eval_dataset,
            mini_repeat_count=self.num_generations,
            seed=self.args.seed,
        )

    def _enable_gradient_checkpointing(self, model: PreTrainedModel, args: GRPOConfig) -> PreTrainedModel:
        """Enables gradient checkpointing for the model."""
        # Ensure use_cache is disabled
        model.config.use_cache = False

        # Enable gradient checkpointing on the base model for PEFT
        if is_peft_model(model):
            model.base_model.gradient_checkpointing_enable()
        # Enable gradient checkpointing for non-PEFT models
        else:
            model.gradient_checkpointing_enable()

        gradient_checkpointing_kwargs = args.gradient_checkpointing_kwargs or {}
        use_reentrant = (
            "use_reentrant" not in gradient_checkpointing_kwargs or gradient_checkpointing_kwargs["use_reentrant"]
        )

        if use_reentrant:
            model.enable_input_require_grads()

        return model

    @profiling_decorator
    def _get_last_hidden_state(self, model, input_ids, attention_mask, logits_to_keep=None):
        # unwrap the model to access the model.model
        unwrapped_model = self.accelerator.unwrap_model(model)
        last_hidden_state = unwrapped_model.model(input_ids=input_ids, attention_mask=attention_mask).last_hidden_state
        last_hidden_state = last_hidden_state[:, :-1, :]  # (B, L-1, H)
        if logits_to_keep is not None:
            last_hidden_state = last_hidden_state[:, -logits_to_keep:, :]  # (B, logits_to_keep, H)
        return last_hidden_state

    # Get the per-token log probabilities for the completions for the model and the reference model
    @profiling_decorator
    def _get_per_token_logps(self, model, input_ids, attention_mask, logits_to_keep):
        # We add 1 to `logits_to_keep` because the last logits of the sequence is later excluded
        logits = model(input_ids=input_ids, attention_mask=attention_mask, logits_to_keep=logits_to_keep + 1).logits
        logits = logits[:, :-1, :]  # (B, L-1, V), exclude the last logit: it corresponds to the next token pred
        input_ids = input_ids[:, -logits_to_keep:]
        # For transformers<=4.48, logits_to_keep argument isn't supported, so here we drop logits ourselves.
        # See https://github.com/huggingface/trl/issues/2770
        logits = logits[:, -logits_to_keep:]
        # Divide logits by sampling temperature.
        # See https://huggingface.co/blog/the_n_implementation_details_of_rlhf_with_ppo#policy-training-implementation-details
        logits = logits / self.temperature
        return selective_log_softmax(logits, input_ids)  # compute logprobs for the input tokens

    @profiling_decorator
    def _move_model_to_vllm(self):
        # For DeepSpeed ZeRO-3, we need to gather all parameters before operations
        deepspeed_plugin = self.accelerator.state.deepspeed_plugin
        zero_stage_3 = deepspeed_plugin is not None and deepspeed_plugin.zero_stage == 3
        gather_if_zero3 = deepspeed.zero.GatheredParameters if zero_stage_3 else nullcontext

        if is_peft_model(self.model):
            # With PEFT and DeepSpeed ZeRO Stage 3, we must gather the full model at once before merging, as merging
            # adapters in a sharded manner is not supported.
            with gather_if_zero3(list(self.model.parameters())):
                self.model.merge_adapter()

                # Update vLLM weights while parameters are gathered
                for name, param in self.model.named_parameters():
                    # When using PEFT, we need to recover the original parameter name and discard some parameters
                    name = name.removeprefix("base_model.model.").replace(".base_layer", "")
                    if self.model.prefix in name:
                        continue
                    # When module to save, remove its prefix and discard the original module
                    if "original_module" in name:
                        continue
                    name = name.replace("modules_to_save.default.", "")

                    if self.accelerator.is_main_process:
                        self.vllm_client.update_named_param(name, param.data)

                # Unmerge adapters while parameters are still gathered
                self.model.unmerge_adapter()
                # Parameters will automatically be repartitioned when exiting the context
        else:
            # For non-PEFT models, simply gather and update each parameter individually.
            for name, param in self.model.named_parameters():
                with gather_if_zero3([param]):
                    if self.accelerator.is_main_process:
                        self.vllm_client.update_named_param(name, param.data)

        # Reset cache on main process
        if self.accelerator.is_main_process:
            self.vllm_client.reset_prefix_cache()

    @profiling_decorator
    def _prepare_inputs(self, inputs: dict[str, Union[torch.Tensor, Any]]) -> dict[str, Union[torch.Tensor, Any]]:
        mode = "eval" if self.control.should_evaluate else "train"
        if mode == "train":
            if self.state.global_step % self.num_iterations == 0:
                inputs = self._generate_and_score_completions(inputs)
                self._buffered_inputs[self._step % self.args.gradient_accumulation_steps] = inputs
            else:
                inputs = self._buffered_inputs[self._step % self.args.gradient_accumulation_steps]
            self._step += 1
        else:
            # In evaluation, we don't reuse completions across multiple updates, so we don't need to buffer inputs.
            inputs = self._generate_and_score_completions(inputs)
        return inputs

    def _generate_and_score_completions(
        self, inputs: dict[str, Union[torch.Tensor, Any]]
    ) -> dict[str, Union[torch.Tensor, Any]]:
        device = self.accelerator.device
        prompts = [x["prompt"] for x in inputs]
        prompts_text = [maybe_apply_chat_template(example, self.processing_class)["prompt"] for example in inputs]
        prompt_inputs = self.processing_class(
            text=prompts_text, return_tensors="pt", padding=True, padding_side="left", add_special_tokens=False
        )
        prompt_inputs = super()._prepare_inputs(prompt_inputs)
        prompt_ids, prompt_mask = prompt_inputs["input_ids"], prompt_inputs["attention_mask"]

        if self.max_prompt_length is not None:
            prompt_ids = prompt_ids[:, -self.max_prompt_length :]
            prompt_mask = prompt_mask[:, -self.max_prompt_length :]

        # Generate completions using either vLLM or regular generation
        if self.use_vllm:
            # First, have main process load weights if needed
            if self.state.global_step != self._last_loaded_step:
                self._move_model_to_vllm()
                self._last_loaded_step = self.state.global_step

            # Generate completions using vLLM: gather all prompts and use them in a single call in the main process
            all_prompts_text = gather_object(prompts_text)
            if self.accelerator.is_main_process:
                # Since 'prompts' contains 'num_generations' duplicates, we first take unique prompts, and generate
                # num_generations outputs for each one. This is faster than generating outputs for each duplicate
                # prompt individually.
                ordered_set_of_prompts = all_prompts_text[:: self.num_generations]
                with profiling_context(self, "vLLM.generate"):
                    completion_ids = self.vllm_client.generate(
                        prompts=ordered_set_of_prompts,
                        n=self.num_generations,
                        repetition_penalty=self.repetition_penalty,
                        temperature=self.temperature,
                        top_p=self.top_p,
                        top_k=-1 if self.top_k is None else self.top_k,
                        min_p=0.0 if self.min_p is None else self.min_p,
                        max_tokens=self.max_completion_length,
                        guided_decoding_regex=self.guided_decoding_regex,
                    )
            else:
                completion_ids = [None] * len(all_prompts_text)
            # Broadcast the completions from the main process to all processes, ensuring each process receives its
            # corresponding slice.
            completion_ids = broadcast_object_list(completion_ids, from_process=0)
            process_slice = slice(
                self.accelerator.process_index * len(prompts),
                (self.accelerator.process_index + 1) * len(prompts),
            )
            completion_ids = completion_ids[process_slice]

            # Pad the completions, and concatenate them with the prompts
            completion_ids = [torch.tensor(ids, device=device) for ids in completion_ids]
            completion_ids = pad(completion_ids, padding_value=self.processing_class.pad_token_id)
            prompt_completion_ids = torch.cat([prompt_ids, completion_ids], dim=1)
        else:
            # Regular generation path
            with unwrap_model_for_generation(
                self.model_wrapped, self.accelerator, gather_deepspeed3_params=self.args.ds3_gather_for_generation
            ) as unwrapped_model:
                prompt_completion_ids = unwrapped_model.generate(
                    prompt_ids, attention_mask=prompt_mask, generation_config=self.generation_config
                )

            # Compute prompt length and extract completion ids
            prompt_length = prompt_ids.size(1)
            prompt_ids = prompt_completion_ids[:, :prompt_length]
            completion_ids = prompt_completion_ids[:, prompt_length:]

        # Mask everything after the first EOS token
        is_eos = completion_ids == self.processing_class.eos_token_id
        eos_idx = torch.full((is_eos.size(0),), is_eos.size(1), dtype=torch.long, device=device)
        eos_idx[is_eos.any(dim=1)] = is_eos.int().argmax(dim=1)[is_eos.any(dim=1)]
        sequence_indices = torch.arange(is_eos.size(1), device=device).expand(is_eos.size(0), -1)
        completion_mask = (sequence_indices <= eos_idx.unsqueeze(1)).int()

        # If mask_truncated_completions is enabled, zero out truncated completions in completion_mask
        if self.mask_truncated_completions:
            truncated_completions = ~is_eos.any(dim=1)
            completion_mask = completion_mask * (~truncated_completions).unsqueeze(1).int()

        # Concatenate prompt_mask with completion_mask for logit computation
        attention_mask = torch.cat([prompt_mask, completion_mask], dim=1)  # (B, P+C)

        logits_to_keep = completion_ids.size(1)  # we only need to compute the logits for the completion tokens

        with torch.no_grad():
            # When using num_iterations == 1, old_per_token_logps == per_token_logps, so we can skip it's
            # computation here, and use per_token_logps.detach() instead.
            if self.num_iterations > 1:
                old_per_token_logps = self._get_per_token_logps(
                    self.model, prompt_completion_ids, attention_mask, logits_to_keep
                )
            else:
                old_per_token_logps = None

            if self.beta == 0.0:
                ref_per_token_logps = None
            elif self.ref_model is not None:
                ref_per_token_logps = self._get_per_token_logps(
                    self.ref_model, prompt_completion_ids, attention_mask, logits_to_keep
                )
            else:
                with self.accelerator.unwrap_model(self.model).disable_adapter():
                    ref_per_token_logps = self._get_per_token_logps(
                        self.model, prompt_completion_ids, attention_mask, logits_to_keep
                    )

        # Decode the generated completions
        completions_text = self.processing_class.batch_decode(completion_ids, skip_special_tokens=True)
        if is_conversational(inputs[0]):
            completions = []
            for prompt, completion in zip(prompts, completions_text):
                bootstrap = prompt.pop()["content"] if prompt[-1]["role"] == "assistant" else ""
                completions.append([{"role": "assistant", "content": bootstrap + completion}])
        else:
            completions = completions_text

        rewards_per_func = torch.zeros(len(prompts), len(self.reward_funcs), device=device)
        for i, (reward_func, reward_processing_class) in enumerate(
            zip(self.reward_funcs, self.reward_processing_classes)
        ):
            if isinstance(reward_func, nn.Module):  # Module instead of PretrainedModel for compat with compiled models
                reward_func_name = f"reward {reward_func.config._name_or_path.split('/')[-1]}"
            else:
                reward_func_name = reward_func.__name__
            with profiling_context(self, reward_func_name):
                if isinstance(
                    reward_func, nn.Module
                ):  # Module instead of PretrainedModel for compat with compiled models
                    if is_conversational(inputs[0]):
                        messages = [{"messages": p + c} for p, c in zip(prompts, completions)]
                        texts = [apply_chat_template(x, reward_processing_class)["text"] for x in messages]
                    else:
                        texts = [p + c for p, c in zip(prompts, completions)]
                    reward_inputs = reward_processing_class(
                        text=texts, return_tensors="pt", padding=True, padding_side="right", add_special_tokens=False
                    )
                    reward_inputs = super()._prepare_inputs(reward_inputs)
                    with torch.inference_mode():
                        rewards_per_func[:, i] = reward_func(**reward_inputs).logits[:, 0]  # Shape (B*G,)
                else:
                    # Repeat all input columns (but "prompt" and "completion") to match the number of generations
                    keys = [key for key in inputs[0] if key not in ["prompt", "completion"]]
                    reward_kwargs = {key: [example[key] for example in inputs] for key in keys}
                    output_reward_func = reward_func(prompts=prompts, completions=completions, **reward_kwargs)
                    # Convert None values to NaN
                    output_reward_func = [reward if reward is not None else torch.nan for reward in output_reward_func]

                    rewards_per_func[:, i] = torch.tensor(output_reward_func, dtype=torch.float32, device=device)

        # If all reward functions return None for a given row, issue a detailed warning
        if torch.isnan(rewards_per_func).all(dim=1).any():
            nan_row_idx = torch.isnan(rewards_per_func).all(dim=1).nonzero(as_tuple=True)[0][0]
            row_reward_kwargs = {key: value[nan_row_idx] for key, value in reward_kwargs.items()}
            row_reward_kwargs["prompt"] = prompts[nan_row_idx]
            row_reward_kwargs["completion"] = completions[nan_row_idx]
            warnings.warn(
                f"All reward functions returned None for the following kwargs: {row_reward_kwargs}. "
                "Please ensure that at least one reward function returns a valid reward."
            )

        # Gather the reward per function: this part is crucial, because the rewards are normalized per group and the
        # completions may be distributed across processes
        rewards_per_func = gather(rewards_per_func)

        # Apply weights to each reward function's output and sum
        rewards = (rewards_per_func * self.reward_weights.to(device).unsqueeze(0)).nansum(dim=1)

        # Compute grouped-wise rewards
        mean_grouped_rewards = rewards.view(-1, self.num_generations).mean(dim=1)
        std_grouped_rewards = rewards.view(-1, self.num_generations).std(dim=1)

        # Normalize the rewards to compute the advantages
        mean_grouped_rewards = mean_grouped_rewards.repeat_interleave(self.num_generations, dim=0)
        std_grouped_rewards = std_grouped_rewards.repeat_interleave(self.num_generations, dim=0)
        advantages = rewards - mean_grouped_rewards
        if self.scale_rewards:
            advantages = advantages / (std_grouped_rewards + 1e-4)

        # Slice to keep only the local part of the data
        process_slice = slice(
            self.accelerator.process_index * len(prompts),
            (self.accelerator.process_index + 1) * len(prompts),
        )
        advantages = advantages[process_slice]

        # Log the metrics
        mode = "eval" if self.control.should_evaluate else "train"

        if mode == "train":
            self.state.num_input_tokens_seen += self.accelerator.gather_for_metrics(attention_mask.sum()).sum().item()
        self._metrics[mode]["num_tokens"] = [self.state.num_input_tokens_seen]

<<<<<<< HEAD
        completion_length = self.accelerator.gather_for_metrics(completion_mask.sum(1)).float().mean().item()
        self._metrics[mode]["completion_length"].append(completion_length)
=======
        # log completion lengths, mean, min, max
        agg_completion_mask = self.accelerator.gather_for_metrics(completion_mask.sum(1))
        self._metrics[mode]["completions/mean_length"].append(agg_completion_mask.float().mean().item())
        self._metrics[mode]["completions/min_length"].append(agg_completion_mask.float().min().item())
        self._metrics[mode]["completions/max_length"].append(agg_completion_mask.float().max().item())

        # identify sequences that terminated with EOS and log their lengths
        agg_terminated_with_eos = self.accelerator.gather_for_metrics(is_eos.any(dim=1))
        term_completion_mask = agg_completion_mask[agg_terminated_with_eos]
        clipped_completions_ratio = 1 - len(term_completion_mask) / len(agg_completion_mask)
        self._metrics[mode]["completions/clipped_ratio"].append(clipped_completions_ratio)
        if len(term_completion_mask) == 0:
            # edge case where no completed sequences are found
            term_completion_mask = torch.zeros(1, device=device)
        self._metrics[mode]["completions/mean_terminated_length"].append(term_completion_mask.float().mean().item())
        self._metrics[mode]["completions/min_terminated_length"].append(term_completion_mask.float().min().item())
        self._metrics[mode]["completions/max_terminated_length"].append(term_completion_mask.float().max().item())
>>>>>>> 38ef847a

        # Get the names of the reward functions
        reward_func_names = []
        for reward_func in self.reward_funcs:
            if isinstance(reward_func, nn.Module):  # Module instead of PretrainedModel for compat with compiled models
                reward_func_name = reward_func.config._name_or_path.split("/")[-1]
            else:
                reward_func_name = reward_func.__name__
            reward_func_names.append(reward_func_name)

        # Calculate mean reward per function, but only for samples where the function was applied (non-NaN values)
        for i, reward_func_name in enumerate(reward_func_names):
            mean_rewards = torch.nanmean(rewards_per_func[:, i]).item()
            self._metrics[mode][f"rewards/{reward_func_name}/mean"].append(mean_rewards)
            std_rewards = nanstd(rewards_per_func[:, i]).item()
            self._metrics[mode][f"rewards/{reward_func_name}/std"].append(std_rewards)
        self._metrics[mode]["reward"].append(mean_grouped_rewards.mean().item())
        self._metrics[mode]["reward_std"].append(std_grouped_rewards.mean().item())

<<<<<<< HEAD
        if self.log_completions and self.state.global_step % self.args.logging_steps == 0:
            prompts_to_log = gather_object(prompts_text)
            completions_to_log = gather_object(completions_text)
            rewards_to_log = {
                reward_func_name: rewards_per_func[:, i] for i, reward_func_name in enumerate(reward_func_names)
            }

            if self.accelerator.is_main_process:
                if is_rich_available():
                    print_prompt_completions_sample(
                        prompts_to_log,
                        completions_to_log,
                        rewards_to_log,
                        self.state.global_step,
                        self.num_completions_to_print,
                    )
                if self.args.report_to and "wandb" in self.args.report_to and wandb.run is not None:
                    import pandas as pd

                    # For logging
                    table = {
                        "step": [str(self.state.global_step)] * len(rewards),
                        "prompt": prompts_to_log,
                        "completion": completions_to_log,
                        "reward": rewards.tolist(),
                    }
                    df = pd.DataFrame(table)
                    wandb.log({"completions": wandb.Table(dataframe=df)})
=======
        # Log prompt and completion texts
        self._textual_logs["prompt"].extend(gather_object(prompts_text))
        self._textual_logs["completion"].extend(gather_object(completions_text))
        for i, name in enumerate(reward_func_names):
            self._textual_logs["rewards"][name].extend(rewards_per_func[:, i].tolist())
>>>>>>> 38ef847a

        return {
            "prompt_ids": prompt_ids,
            "prompt_mask": prompt_mask,
            "completion_ids": completion_ids,
            "completion_mask": completion_mask,
            "advantages": advantages,
            "old_per_token_logps": old_per_token_logps,
            "ref_per_token_logps": ref_per_token_logps,
        }

    def compute_liger_loss(self, model, inputs):
        # Compute the per-token log probabilities for the model
        prompt_ids, prompt_mask = inputs["prompt_ids"], inputs["prompt_mask"]
        completion_ids, completion_mask = inputs["completion_ids"], inputs["completion_mask"]
        input_ids = torch.cat([prompt_ids, completion_ids], dim=1)
        attention_mask = torch.cat([prompt_mask, completion_mask], dim=1)
        logits_to_keep = completion_ids.size(1)  # we only need to compute the logits for the completion tokens

        # get the last hidden state of the model
        last_hidden_state = self._get_last_hidden_state(model, input_ids, attention_mask, logits_to_keep)
        unwrapped_model = self.accelerator.unwrap_model(model)
        # compute loss and metrics using liger grpo loss
        loss, metrics = self.liger_grpo_loss(
            _input=last_hidden_state,
            lin_weight=unwrapped_model.lm_head.weight,
            selected_token_ids=completion_ids,
            attention_mask=completion_mask,
            advantages=inputs["advantages"],
            bias=unwrapped_model.lm_head.bias,
            ref_per_token_logps=inputs["ref_per_token_logps"],
            old_per_token_logps=inputs["old_per_token_logps"],
        )
        # Extract metrics from the liger_grpo_loss output
        # KL divergence is the first metric when beta is non-zero
        mean_kl = metrics[0] if self.beta != 0.0 else None
        clip_ratio = metrics[-1]

        mode = "eval" if self.control.should_evaluate else "train"
        if self.beta != 0.0:
            self._metrics[mode]["kl"].append(self.accelerator.gather_for_metrics(mean_kl).mean().item())
        self._metrics[mode]["clip_ratio"].append(self.accelerator.gather_for_metrics(clip_ratio).mean().item())
        return loss

    @profiling_decorator
    def compute_loss(self, model, inputs, return_outputs=False, num_items_in_batch=None):
        if return_outputs:
            raise ValueError("The GRPOTrainer does not support returning outputs")
        if self.use_liger_loss:
            # Compute the loss using the liger grpo loss
            return self.compute_liger_loss(model, inputs)
        else:
            return self._compute_loss(model, inputs)

    def _compute_loss(self, model, inputs):
        # Compute the per-token log probabilities for the model
        prompt_ids, prompt_mask = inputs["prompt_ids"], inputs["prompt_mask"]
        completion_ids, completion_mask = inputs["completion_ids"], inputs["completion_mask"]
        input_ids = torch.cat([prompt_ids, completion_ids], dim=1)
        attention_mask = torch.cat([prompt_mask, completion_mask], dim=1)
        logits_to_keep = completion_ids.size(1)  # we only need to compute the logits for the completion tokens

        per_token_logps = self._get_per_token_logps(model, input_ids, attention_mask, logits_to_keep)

        # Compute the KL divergence between the model and the reference model
        if self.beta != 0.0:
            ref_per_token_logps = inputs["ref_per_token_logps"]
            per_token_kl = (
                torch.exp(ref_per_token_logps - per_token_logps) - (ref_per_token_logps - per_token_logps) - 1
            )

        # Compute the loss
        advantages = inputs["advantages"]
        # When using num_iterations == 1, old_per_token_logps == per_token_logps, so we can skip it's computation (see
        # _generate_and_score_completions) and use per_token_logps.detach() instead.
        old_per_token_logps = inputs["old_per_token_logps"] if self.num_iterations > 1 else per_token_logps.detach()
        coef_1 = torch.exp(per_token_logps - old_per_token_logps)
        coef_2 = torch.clamp(coef_1, 1 - self.epsilon_low, 1 + self.epsilon_high)
        per_token_loss1 = coef_1 * advantages.unsqueeze(1)
        per_token_loss2 = coef_2 * advantages.unsqueeze(1)
        per_token_loss = -torch.min(per_token_loss1, per_token_loss2)
        if self.beta != 0.0:
            per_token_loss = per_token_loss + self.beta * per_token_kl

        if self.loss_type == "grpo":
            loss = ((per_token_loss * completion_mask).sum(-1) / completion_mask.sum(-1).clamp(min=1.0)).mean()
        elif self.loss_type == "bnpo":
            loss = (per_token_loss * completion_mask).sum() / completion_mask.sum().clamp(min=1.0)
        elif self.loss_type == "dr_grpo":
            loss = (per_token_loss * completion_mask).sum() / (per_token_loss.size(0) * self.max_completion_length)
        else:
            raise ValueError(f"Unknown loss type: {self.loss_type}")

        # Log the metrics
        mode = "eval" if self.control.should_evaluate else "train"

        if self.beta != 0.0:
            mean_kl = (per_token_kl * completion_mask).sum() / completion_mask.sum()
            self._metrics[mode]["kl"].append(self.accelerator.gather_for_metrics(mean_kl).nanmean().item())

        is_clipped = (coef_1 < (1 - self.epsilon_low)) | (coef_1 > (1 + self.epsilon_high))
        clip_ratio = (is_clipped * completion_mask).sum() / completion_mask.sum()
        self._metrics[mode]["clip_ratio"].append(self.accelerator.gather_for_metrics(clip_ratio).nanmean().item())
        return loss

    def prediction_step(self, model, inputs, prediction_loss_only, ignore_keys: Optional[list[str]] = None):
        inputs = self._prepare_inputs(inputs)
        with torch.no_grad():
            with self.compute_loss_context_manager():
                loss = self.compute_loss(model, inputs)
            loss = loss.mean().detach()
        return loss, None, None

    def log(self, logs: dict[str, float], start_time: Optional[float] = None) -> None:
        mode = "eval" if self.control.should_evaluate else "train"
        metrics = {key: sum(val) / len(val) for key, val in self._metrics[mode].items()}  # average the metrics

        # This method can be called both in training and evaluation. When called in evaluation, the keys in `logs`
        # start with "eval_". We need to add the prefix "eval_" to the keys in `metrics` to match the format.
        if mode == "eval":
            metrics = {f"eval_{key}": val for key, val in metrics.items()}

        logs = {**logs, **metrics}
        if version.parse(transformers.__version__) >= version.parse("4.47.0.dev0"):
            super().log(logs, start_time)
        else:  # transformers<=4.46
            super().log(logs)
        self._metrics[mode].clear()

        if self.accelerator.is_main_process and self.log_completions:
            if is_rich_available():
                print_prompt_completions_sample(
                    self._textual_logs["prompt"],
                    self._textual_logs["completion"],
                    self._textual_logs["rewards"],
                    self.state.global_step,
                    self.num_completions_to_print,
                )

            if self.args.report_to and "wandb" in self.args.report_to and wandb.run is not None:
                import pandas as pd

                table = {
                    "step": [str(self.state.global_step)] * len(self._textual_logs["prompt"]),
                    "prompt": self._textual_logs["prompt"],
                    "completion": self._textual_logs["completion"],
                    **self._textual_logs["rewards"],
                }
                df = pd.DataFrame(table)
                if self.wandb_log_unique_prompts:
                    df = df.drop_duplicates(subset=["prompt"])
                wandb.log({"completions": wandb.Table(dataframe=df)})

    def create_model_card(
        self,
        model_name: Optional[str] = None,
        dataset_name: Optional[str] = None,
        tags: Union[str, list[str], None] = None,
    ):
        """
        Creates a draft of a model card using the information available to the `Trainer`.

        Args:
            model_name (`str` or `None`, *optional*, defaults to `None`):
                Name of the model.
            dataset_name (`str` or `None`, *optional*, defaults to `None`):
                Name of the dataset used for training.
            tags (`str`, `list[str]` or `None`, *optional*, defaults to `None`):
                Tags to be associated with the model card.
        """
        if not self.is_world_process_zero():
            return

        if hasattr(self.model.config, "_name_or_path") and not os.path.isdir(self.model.config._name_or_path):
            base_model = self.model.config._name_or_path
        else:
            base_model = None

        tags = tags or []
        if isinstance(tags, str):
            tags = [tags]

        if hasattr(self.model.config, "unsloth_version"):
            tags.append("unsloth")

        citation = textwrap.dedent(
            """\
            @article{zhihong2024deepseekmath,
                title        = {{DeepSeekMath: Pushing the Limits of Mathematical Reasoning in Open Language Models}},
                author       = {Zhihong Shao and Peiyi Wang and Qihao Zhu and Runxin Xu and Junxiao Song and Mingchuan Zhang and Y. K. Li and Y. Wu and Daya Guo},
                year         = 2024,
                eprint       = {arXiv:2402.03300},
            }
            """
        )

        model_card = generate_model_card(
            base_model=base_model,
            model_name=model_name,
            hub_model_id=self.hub_model_id,
            dataset_name=dataset_name,
            tags=tags,
            wandb_url=wandb.run.get_url() if is_wandb_available() and wandb.run is not None else None,
            comet_url=get_comet_experiment_url(),
            trainer_name="GRPO",
            trainer_citation=citation,
            paper_title="DeepSeekMath: Pushing the Limits of Mathematical Reasoning in Open Language Models",
            paper_id="2402.03300",
        )

        model_card.save(os.path.join(self.args.output_dir, "README.md"))<|MERGE_RESOLUTION|>--- conflicted
+++ resolved
@@ -942,10 +942,6 @@
             self.state.num_input_tokens_seen += self.accelerator.gather_for_metrics(attention_mask.sum()).sum().item()
         self._metrics[mode]["num_tokens"] = [self.state.num_input_tokens_seen]
 
-<<<<<<< HEAD
-        completion_length = self.accelerator.gather_for_metrics(completion_mask.sum(1)).float().mean().item()
-        self._metrics[mode]["completion_length"].append(completion_length)
-=======
         # log completion lengths, mean, min, max
         agg_completion_mask = self.accelerator.gather_for_metrics(completion_mask.sum(1))
         self._metrics[mode]["completions/mean_length"].append(agg_completion_mask.float().mean().item())
@@ -963,7 +959,6 @@
         self._metrics[mode]["completions/mean_terminated_length"].append(term_completion_mask.float().mean().item())
         self._metrics[mode]["completions/min_terminated_length"].append(term_completion_mask.float().min().item())
         self._metrics[mode]["completions/max_terminated_length"].append(term_completion_mask.float().max().item())
->>>>>>> 38ef847a
 
         # Get the names of the reward functions
         reward_func_names = []
@@ -983,42 +978,11 @@
         self._metrics[mode]["reward"].append(mean_grouped_rewards.mean().item())
         self._metrics[mode]["reward_std"].append(std_grouped_rewards.mean().item())
 
-<<<<<<< HEAD
-        if self.log_completions and self.state.global_step % self.args.logging_steps == 0:
-            prompts_to_log = gather_object(prompts_text)
-            completions_to_log = gather_object(completions_text)
-            rewards_to_log = {
-                reward_func_name: rewards_per_func[:, i] for i, reward_func_name in enumerate(reward_func_names)
-            }
-
-            if self.accelerator.is_main_process:
-                if is_rich_available():
-                    print_prompt_completions_sample(
-                        prompts_to_log,
-                        completions_to_log,
-                        rewards_to_log,
-                        self.state.global_step,
-                        self.num_completions_to_print,
-                    )
-                if self.args.report_to and "wandb" in self.args.report_to and wandb.run is not None:
-                    import pandas as pd
-
-                    # For logging
-                    table = {
-                        "step": [str(self.state.global_step)] * len(rewards),
-                        "prompt": prompts_to_log,
-                        "completion": completions_to_log,
-                        "reward": rewards.tolist(),
-                    }
-                    df = pd.DataFrame(table)
-                    wandb.log({"completions": wandb.Table(dataframe=df)})
-=======
         # Log prompt and completion texts
         self._textual_logs["prompt"].extend(gather_object(prompts_text))
         self._textual_logs["completion"].extend(gather_object(completions_text))
         for i, name in enumerate(reward_func_names):
             self._textual_logs["rewards"][name].extend(rewards_per_func[:, i].tolist())
->>>>>>> 38ef847a
 
         return {
             "prompt_ids": prompt_ids,
