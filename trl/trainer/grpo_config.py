--- conflicted
+++ resolved
@@ -87,16 +87,8 @@
             tokens.
         cache_implementation (`str` or `None`, *optional*, defaults to `None`):
             Implementation of the cache method for faster generation when use_vllm is set to False.
-<<<<<<< HEAD
         multi_turn (`bool`, *optional*, defaults to `False`):
             (async WIP) Whether generations are multiturn. Controls how padding is masked in the generation.
-=======
-        generation_kwargs (`dict[str, Any]` or `None`, *optional*, defaults to `None`):
-            Additional keyword arguments to pass to `GenerationConfig` (if using transformers) or `SamplingParams` (if
-            using vLLM) when sampling completions. This can be used to further customize the generation behavior, such
-            as setting `supress_tokens`, `num_beams`, etc. If it contains keys that conflict with the other generation
-            parameters (like `min_p`, `top_p`, etc.), they will override them.
->>>>>>> 79ec242a
 
         > Parameters that control generation acceleration powered by vLLM
 
